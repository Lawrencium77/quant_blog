--- conflicted
+++ resolved
@@ -251,84 +251,6 @@
 
 While `COL32` might be the most performant option, there exists a tension whereby the cost of the layout conversion may cancel out any gains from the reduced precision matmul. Therefore we must either make a design decision à la FasterTransformer and persist the data in the required format, or hide the cost via kernel fusion. The latter approach is similar to how quantize/dequantize overhead is typically hidden, which we will discuss next.
 
-
-### INT8 GEMM Benchmarking
-
-We now look at peformance numbers for the various flavours of INT8 GEMM. For these benchmarks we wrap the C++ APIs for cuBLASLt and CUTLASS as PyTorch extensions. A detailed guide to timing CUDA kernels with PyTorch can be found [here](https://www.speechmatics.com/company/articles-and-news/timing-operations-in-pytorch). Benchmarks were run on a T4 GPU with input tensors of shape [2048, 1920] and [1920, 1920]. While mileage may vary for different input shapes, we found the following conclusions to be consistent over a variety of shapes/sizes.
-
-####  INT8 vs INT32 output precision
-
-$$D=\alpha AB+\beta C$$
-
-One important factor which determines INT8 GEMM performance (formula above) is the required output type. The matrix multiplication will always have INT dtype for matrices A and B, which then accumulate the outputs into INT32 within the kernel,  but we need to decide whether output C should be INT8 or INT32. 
-
-INT32 return type will be slower as four times as much data is written out (and read into the next kernel). We will also have to dequantize after the matmul to return to FP16. In comparison, INT8 return type is faster but there is a trade-off: accuracy will be made worse, as we need to requantize the output from INT32 to INT8 within the kernel. More information on this can be found {earlier in the blog}. If the next operation requires FP16 input we will also have to dequantize. However, if we require INT8 for the next kernel an INT8 output type can be ideal.
-
-In summary, the decision is very much dependent on the accuracy/performance trade-off, as well as the specifics of the model architecture.
-
-|       Kernel       | Time (ms) | vs. FP16 |
-|:------------------:|:---------:|:--------:|
-| f16f16f16 (Torch)  |    600    |   1.0x   |
-| i8i8i32 (cuBLASLt) |    364    |   1.65x  |
-| i8i8i8 (cuBLASLt) |    308    |   1.95x  |
-
-#### FP16 output precision
-
-We previously touched upon the fact that INT32 return type requires dequantizing outside of the matmul. Performance could be improved by fusing the dequant with the matmul and returning FP16 outputs. We can get this behaviour for free by using the GEMM `α` parameter to dequantize the outputs (the same way that we requantize for INT8 outputs), but this only works if we are applying **per-tensor** quantization, where the dequantization parameter is a single scalar {refer to per-scalar/per-channel section for more detail}.
-
-What if we require **per-channel** quantization i.e. using a vector to dequantize? In this scenario CUTLASS comes to the rescue by allowing the definition of a custom epilogue function, which is applied after the matrix multiplication, in a single fused kernel. For this scenario the GEMM + epilogue definition is expanded to 
-
-$$D=f_2(f_1(\alpha AB+\beta C, d)) $$
-The epilogue format comes from `EpilogueWithBroadcast` which applies a [binary operation](https://github.com/NVIDIA/cutlass/blob/master/include/cutlass/epilogue/thread/linear_combination_bias_elementwise.h#L215)`f1` between the matmul output and a column-wise broadcasted vector `d`, followed by an optional elementwise op `f2`.
-
-This might typically be a bias addition followed by an activation function (e.g. ReLU), but in our case we want `f1` to be a multiplication with the dequantization scalar. The epilogue is then plugged into `gemm::device::GemmUniversalWithBroadcast`.
-
-|       Kernel       | Time (ms) | vs. FP16 |
-|:------------------:|:---------:|:--------:|
-| f16f16f16 (Torch)  |    600    |   1.0x   |
-| i8i8i32 (CUTLASS) |    364    |   1.65x  |
-| i8i8f16 (CUTLASS) |    308    |   1.95x  |
-
-While there might not be a huge improvement from FP16 output in terms of GEMM throughput, there are other peformance benefits:
-- 50% less data loaded in the next kernel (now FP16 instead of INT32)
-- Avoid fusion of the dequantize operator with the next kernel
-- Avoid loading the dequantization vector in the next kernel (which CUTLASS pipelines the loading of TODO improve this sentence)
-
-
-#### Memory layout
-
-Lastly we examine the effect of the aforementioned layout in memory on the matmul performance 
-
-|       Kernel       | Time (ms) | vs. FP16 |
-|:------------------:|:---------:|:--------:|
-| FP16 Row major (Torch)  |    600    |   1.0x   |
-| INT8 Row major  (cuBLASLt) |    365    |   1.64x  |
-| INT8 COL32 (cuBLASLt) |    308    |   1.95x  |
-
-
-<<<<<<< HEAD
-### The future of 8-bit quantization - FP8
-
-The arrival of Nvidia's Hopper/Lovelace architecture brings with it support for a new floating point datatype - FP8. This is available in two flavours:
-
-- **E5M2** - 5 exponent bits and 2 mantissa bits - larger dynamic range
-- **E4M3** - 4 exponent bits and 3 mantissa bits - higher precision 
-
-> Insert image here
-
-There are potential benefits to choosing FP8 as our quantization format from both an accuracy and performance perspective:
-
-##### Data distribution alignment
-When quantizing from FP16 to INT8 we not only reduce the range and number of values that can be represented, but also change the underlying distribution. Most of the tensors we want to quantize will be normally distributed, with more density around zero. This mirrors the representable floating point values - and is in contrast to the fixed point integers which provides a uniform distribution. Research already suggests that we can remove/reduce the need for QAT (have we already defined this?) by using FP8 over INT8 (reference https://arxiv.org/abs/2208.09225 and https://arxiv.org/abs/2209.05433).
-
-##### FP8 Training
-Quantization aware training results in train time slowdown and approximate graidents with fake quantization layers. FP8 tensor cores combined with libraries like [Transformer Engine](https://github.com/NVIDIA/TransformerEngine) pave the way for accurate and performant 8-bit training, and the prospect of less intrusive calibration by matching train/test time precisions.
-
-##### cuBLASLt API
-Although FP8 tensor cores have the same theoretical throughput as INT8, changes to the `cublasLtMatmul` API for FP8 means we can avoid a lot of the pain associated with achieving peak 8-bit performance. Specifically we can now consider the matmuls in isolation without having to apply fusions with adjacents operations 
-- Input requires Row Major ([TN](https://docs.nvidia.com/cuda/cublas/index.html#cublasltmatmul)) memory layout rather than COL32 - so we can bypass this conversion overhead 
-- The [GEMM API](https://docs.nvidia.com/cuda/cublas/index.html#bit-floating-point-data-types-fp8-usage) now accepts additional scalars which are multiplied with the input/output tensors. This can be used to fuse quantize/dequantize with the matmul itself.
-=======
 ### Fusion Implementation
 As described in our section on [Quantization Operation Overheads](#Quantization%20Operation%20Overheads), kernel fusion is essential to developing a quantized model with superior throughput to FP16. We implemented all fused kernels using OpenAI's [Triton Language](https://github.com/openai/triton). This section provides a short example. 
 
@@ -404,7 +326,83 @@
 	# Store output
 	tl.store(Output + cols_out, out, mask=mask)
 ```
->>>>>>> 1499dfc5
+
+
+### INT8 GEMM Benchmarking
+
+We now look at peformance numbers for the various flavours of INT8 GEMM. For these benchmarks we wrap the C++ APIs for cuBLASLt and CUTLASS as PyTorch extensions. A detailed guide to timing CUDA kernels with PyTorch can be found [here](https://www.speechmatics.com/company/articles-and-news/timing-operations-in-pytorch). Benchmarks were run on a T4 GPU with input tensors of shape [2048, 1920] and [1920, 1920]. While mileage may vary for different input shapes, we found the following conclusions to be consistent over a variety of shapes/sizes.
+
+####  INT8 vs INT32 output precision
+
+$$D=\alpha AB+\beta C$$
+
+One important factor which determines INT8 GEMM performance (formula above) is the required output type. The matrix multiplication will always have INT dtype for matrices A and B, which then accumulate the outputs into INT32 within the kernel,  but we need to decide whether output C should be INT8 or INT32.
+
+INT32 return type will be slower as four times as much data is written out (and read into the next kernel). We will also have to dequantize after the matmul to return to FP16. In comparison, INT8 return type is faster but there is a trade-off: accuracy will be made worse, as we need to requantize the output from INT32 to INT8 within the kernel. More information on this can be found {earlier in the blog}. If the next operation requires FP16 input we will also have to dequantize. However, if we require INT8 for the next kernel an INT8 output type can be ideal.
+
+In summary, the decision is very much dependent on the accuracy/performance trade-off, as well as the specifics of the model architecture.
+
+|       Kernel       | Time (ms) | vs. FP16 |
+|:------------------:|:---------:|:--------:|
+| f16f16f16 (Torch)  |    600    |   1.0x   |
+| i8i8i32 (cuBLASLt) |    364    |   1.65x  |
+| i8i8i8 (cuBLASLt) |    308    |   1.95x  |
+
+#### FP16 output precision
+
+We previously touched upon the fact that INT32 return type requires dequantizing outside of the matmul. Performance could be improved by fusing the dequant with the matmul and returning FP16 outputs. We can get this behaviour for free by using the GEMM `α` parameter to dequantize the outputs (the same way that we requantize for INT8 outputs), but this only works if we are applying **per-tensor** quantization, where the dequantization parameter is a single scalar {refer to per-scalar/per-channel section for more detail}.
+
+What if we require **per-channel** quantization i.e. using a vector to dequantize? In this scenario CUTLASS comes to the rescue by allowing the definition of a custom epilogue function, which is applied after the matrix multiplication, in a single fused kernel. For this scenario the GEMM + epilogue definition is expanded to
+
+$$D=f_2(f_1(\alpha AB+\beta C, d)) $$
+The epilogue format comes from `EpilogueWithBroadcast` which applies a [binary operation](https://github.com/NVIDIA/cutlass/blob/master/include/cutlass/epilogue/thread/linear_combination_bias_elementwise.h#L215)`f1` between the matmul output and a column-wise broadcasted vector `d`, followed by an optional elementwise op `f2`.
+
+This might typically be a bias addition followed by an activation function (e.g. ReLU), but in our case we want `f1` to be a multiplication with the dequantization scalar. The epilogue is then plugged into `gemm::device::GemmUniversalWithBroadcast`.
+
+|       Kernel       | Time (ms) | vs. FP16 |
+|:------------------:|:---------:|:--------:|
+| f16f16f16 (Torch)  |    600    |   1.0x   |
+| i8i8i32 (CUTLASS) |    364    |   1.65x  |
+| i8i8f16 (CUTLASS) |    308    |   1.95x  |
+
+While there might not be a huge improvement from FP16 output in terms of GEMM throughput, there are other peformance benefits:
+- 50% less data loaded in the next kernel (now FP16 instead of INT32)
+- Avoid fusion of the dequantize operator with the next kernel
+- Avoid loading the dequantization vector in the next kernel (which CUTLASS pipelines the loading of TODO improve this sentence)
+
+
+#### Memory layout
+
+Lastly we examine the effect of the aforementioned layout in memory on the matmul performance
+
+|       Kernel       | Time (ms) | vs. FP16 |
+|:------------------:|:---------:|:--------:|
+| FP16 Row major (Torch)  |    600    |   1.0x   |
+| INT8 Row major  (cuBLASLt) |    365    |   1.64x  |
+| INT8 COL32 (cuBLASLt) |    308    |   1.95x  |
+
+
+### The future of 8-bit quantization - FP8
+
+The arrival of Nvidia's Hopper/Lovelace architectures brings with it support for a new floating point datatype - FP8. This is available in two flavours:
+
+- **E5M2** - 5 exponent bits and 2 mantissa bits - larger dynamic range
+- **E4M3** - 4 exponent bits and 3 mantissa bits - higher precision
+
+> Insert image here
+
+There are potential benefits to choosing FP8 as our quantization format from both an accuracy and performance perspective:
+
+##### Data distribution alignment
+When quantizing from FP16 to INT8 we not only reduce the range and number of values that can be represented, but also change the underlying distribution. Most of the tensors we want to quantize will be normally distributed, with more density around zero. This mirrors the representable floating point values - and is in contrast to the fixed point integers which provides a uniform distribution. Research already suggests that we can remove/reduce the need for QAT (have we already defined this?) by using FP8 over INT8 (reference https://arxiv.org/abs/2208.09225 and https://arxiv.org/abs/2209.05433).
+
+##### FP8 Training
+Quantization aware training results in train time slowdown and approximate graidents with fake quantization layers. FP8 tensor cores combined with libraries like [Transformer Engine](https://github.com/NVIDIA/TransformerEngine) pave the way for accurate and performant 8-bit training, and the prospect of less intrusive calibration by matching train/test time precisions.
+
+##### cuBLASLt API
+Although FP8 tensor cores have the same theoretical throughput as INT8, changes to the `cublasLtMatmul` API for FP8 means we can avoid a lot of the pain associated with achieving peak 8-bit performance. Specifically we can now consider the matmuls in isolation without having to apply fusions with adjacents operations due to:
+- Input requires Row Major ([TN](https://docs.nvidia.com/cuda/cublas/index.html#cublasltmatmul)) memory layout rather than COL32 - so we can bypass this conversion overhead
+- The [GEMM API](https://docs.nvidia.com/cuda/cublas/index.html#bit-floating-point-data-types-fp8-usage) now accepts additional scalars which are multiplied with the input/output tensors. This can be used to fuse quantize/dequantize with the matmul itself.
 
 
 

--- conflicted
+++ resolved
@@ -166,13 +166,9 @@
 
 ![](_attachments/Pasted%20image%2020230424140657.png)
 
-<<<<<<< HEAD
 This yielded promising results, but also introduced a performance overhead so is largely focused on memory savings.
 
 Another paper that we found to give practical benefits was SmoothQuant [8]. They again focus on the effect of outliers but importantly, SmoothQuant can be applied **offline**, meaning there is **no performance overheard** when running inference.
-=======
-This section gives an intuition behind SmoothQuant [7] - a recent paper that addresses accuracy degradation when quantizing neural nets, and is surprisingly effective. Importantly, SmoothQuant can be applied **offline**, meaning there are no downsides related to throughput or memory footprint.
->>>>>>> 4e82495e
 
 The authors describe two key observations that motivate their approach:
 
@@ -293,11 +289,7 @@
 The latter approach is similar to how quantization/dequantization overhead is typically hidden, which is discussed next.
 
 ## Operator Fusion Implementation
-<<<<<<< HEAD
-As described in our section on [Quantization Operation Overheads](#Quantization%20Operation%20Overheads), kernel fusion is essential to developing a quantized model with superior throughput to FP16. We implemented all fused kernels using OpenAI's [Triton Language](https://github.com/openai/triton)[11]. This section provides a short example. 
-=======
-As described the [Quantization Operation Overheads](#quantization-operation-overheads) section, kernel fusion is essential to developing a quantized model with superior throughput to FP16. These can be implemented using OpenAI's [Triton Language](https://github.com/openai/triton)[10]. This section provides a short example. 
->>>>>>> 4e82495e
+As described in the [Quantization Operation Overheads](#quantization-operation-overheads) section, kernel fusion is essential to developing a quantized model with superior throughput to FP16. These can be implemented using OpenAI's [Triton Language](https://github.com/openai/triton)[11]. This section provides a short example.
 
 Consider the code below. It demonstrates a modified Layernorm kernel, based upon that given in the [Triton documentation](https://triton-lang.org/master/getting-started/tutorials/05-layer-norm.html). Besides performing the layernorm operation, it also:
 
